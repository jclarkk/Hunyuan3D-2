--- conflicted
+++ resolved
@@ -72,13 +72,9 @@
     with open(output_html_path, 'w', encoding='utf-8') as f:
         f.write(template_html.replace('<model-viewer>', obj_html))
 
-<<<<<<< HEAD
-    html_path = '/'.join(Path(output_html_path).parts[1:])
-    iframe_tag = f'<iframe src="/static/{html_path}" height="{height}" width="100%" frameborder="0"></iframe>'
-=======
+
     output_html_path = output_html_path.replace(SAVE_DIR + '/', '')
     iframe_tag = f'<iframe src="/static/{output_html_path}" height="{height}" width="100%" frameborder="0"></iframe>'
->>>>>>> 944e5ccc
     print(f'Find html {output_html_path}, {os.path.exists(output_html_path)}')
 
     return f"""
