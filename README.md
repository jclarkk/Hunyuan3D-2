[中文阅读](README_zh_cn.md)
[日本語で読む](README_ja_jp.md)

<p align="center"> 
  <img src="https://github.com/user-attachments/assets/efb402a1-0b09-41e0-a6cb-259d442e76aa">

</p>

<div align="center">
  <a href=https://3d.hunyuan.tencent.com target="_blank"><img src=https://img.shields.io/badge/Official%20Site-333399.svg?logo=homepage height=22px></a>
  <a href=https://huggingface.co/spaces/tencent/Hunyuan3D-2  target="_blank"><img src=https://img.shields.io/badge/%F0%9F%A4%97%20Demo-276cb4.svg height=22px></a>
  <a href=https://huggingface.co/tencent/Hunyuan3D-2 target="_blank"><img src=https://img.shields.io/badge/%F0%9F%A4%97%20Models-d96902.svg height=22px></a>
  <a href=https://3d-models.hunyuan.tencent.com/ target="_blank"><img src= https://img.shields.io/badge/Page-bb8a2e.svg?logo=github height=22px></a>
  <a href=https://discord.gg/dNBrdrGGMa target="_blank"><img src= https://img.shields.io/badge/Discord-white.svg?logo=discord height=22px></a>
  <a href=https://arxiv.org/abs/2501.12202 target="_blank"><img src=https://img.shields.io/badge/Report-b5212f.svg?logo=arxiv height=22px></a>
  <a href=https://x.com/txhunyuan target="_blank"><img src=https://img.shields.io/badge/Hunyuan-black.svg?logo=x height=22px></a>
 <a href="#community-resources" target="_blank"><img src=https://img.shields.io/badge/Community-lavender.svg?logo=homeassistantcommunitystore height=22px></a>
</div>

[//]: # (  <a href=# target="_blank"><img src=https://img.shields.io/badge/Report-b5212f.svg?logo=arxiv height=22px></a>)

[//]: # (  <a href=# target="_blank"><img src= https://img.shields.io/badge/Colab-8f2628.svg?logo=googlecolab height=22px></a>)

[//]: # (  <a href="#"><img alt="PyPI - Downloads" src="https://img.shields.io/pypi/v/mulankit?logo=pypi"  height=22px></a>)

<br>


> 🔥🔥🔥 **New**: 
> 
> Release 🤗 [Hunyuan3D-2-Turbo](https://huggingface.co/tencent/Hunyuan3D-2/tree/main/hunyuan3d-dit-v2-0-turbo) and
> 🤗 [Hunyuan3D-2mini-Turbo](https://huggingface.co/tencent/Hunyuan3D-2mini/tree/main/hunyuan3d-dit-v2-mini-turbo) and [FlashVDM](https://github.com/Tencent/FlashVDM).
> 
> Release 🤗 [Hunyuan3D-2mv](https://huggingface.co/tencent/Hunyuan3D-2mv) and
> 🤗 [Hunyuan3D-2mini](https://huggingface.co/tencent/Hunyuan3D-2mini).

> Join our **[Wechat](#)** and **[Discord](https://discord.gg/dNBrdrGGMa)** group to discuss and find help from us.

| Wechat Group                                     | Xiaohongshu                                           | X                                           | Discord                                           |
|--------------------------------------------------|-------------------------------------------------------|---------------------------------------------|---------------------------------------------------|
| <img src="assets/qrcode/wechat.png"  height=140> | <img src="assets/qrcode/xiaohongshu.png"  height=140> | <img src="assets/qrcode/x.png"  height=140> | <img src="assets/qrcode/discord.png"  height=140> |        

---

<p align="center">
“ Living out everyone’s imagination on creating and manipulating 3D assets.”
</p>

<<<<<<< HEAD
## 🔧 Modified section

#### * InstantMeshes quad re-meshing in CLI and gradio app
#### * BPT Retopology for mesh simplification
#### * Super resolution for texture generation:
<h5 style="text-align:center;">AuraSR-v2 (GAN) - fastest</h3>
<h5 style="text-align:center;">InvSR (SD-Turbo, custom diffusers installation) - Best overall</h3>
<h5 style="text-align:center;">Flux Controlnet - Best creativity</h3>
<h5 style="text-align:center;">SD 4x Upscaler - Hunyuan's pick</h3>

#### * Phsically based rendering (PBR) for texture generation (Based on rgbx - https://github.com/zheng95z/rgbx)
#### * Enhanced texture angles, we might require more than the original 6 angles for better texture generation.
#### * mmgp profiles:

- HighRAM_HighVRAM  (1): at least 48 GB of RAM and 12 GB of VRAM 
- HighRAM_LowVRAM  (2): at least 48 GB of RAM and 6 GB of VRAM
- LowRAM_HighVRAM  (3): at least 32 GB of RAM and 12 GB of VRAM
- LowRAM_LowVRAM  (4): at least 32 GB of RAM and 6 GB of VRAM
- VerylowRAM_LowVRAM  (5): at least 24 GB of RAM and 6 GB of VRAM 

```
python gradio_app.py --enable_t23d --profile 5
```
=======
https://github.com/user-attachments/assets/a2cbc5b8-be22-49d7-b1c3-7aa2b20ba460


>>>>>>> 551391f9

## 🔥 News

- Mar 19, 2025: 🤗 Release turbo model [Hunyuan3D-2-Turbo](https://huggingface.co/tencent/Hunyuan3D-2/), [Hunyuan3D-2mini-Turbo](https://huggingface.co/tencent/Hunyuan3D-2mini/) and [FlashVDM](https://github.com/Tencent/FlashVDM).
- Mar 18, 2025: 🤗 Release multiview shape model [Hunyuan3D-2mv](https://huggingface.co/tencent/Hunyuan3D-2mv) and 0.6B
  shape model [Hunyuan3D-2mini](https://huggingface.co/tencent/Hunyuan3D-2mini).
- Feb 14, 2025: 🛠️ Release texture enhancement module, please obtain high-definition textures
  via [here](minimal_demo.py)!
- Feb 3, 2025: 🐎
  Release [Hunyuan3D-DiT-v2-0-Fast](https://huggingface.co/tencent/Hunyuan3D-2/tree/main/hunyuan3d-dit-v2-0-fast), our
  guidance distillation model that could half the dit inference time, see [here](minimal_demo.py) for usage.
- Jan 27, 2025: 🛠️ Release Blender addon for Hunyuan3D 2.0, Check it out [here](#blender-addon).
- Jan 23, 2025: 💬 We thank community members for
  creating [Windows installation tool](https://github.com/YanWenKun/Hunyuan3D-2-WinPortable), ComfyUI support
  with [ComfyUI-Hunyuan3DWrapper](https://github.com/kijai/ComfyUI-Hunyuan3DWrapper)
  and [ComfyUI-3D-Pack](https://github.com/MrForExample/ComfyUI-3D-Pack) and other
  awesome [extensions](#community-resources).
- Jan 21, 2025: 💬 Enjoy exciting 3D generation on our website [Hunyuan3D Studio](https://3d.hunyuan.tencent.com)!
- Jan 21, 2025: 🤗 Release inference code and pretrained models
  of [Hunyuan3D 2.0](https://huggingface.co/tencent/Hunyuan3D-2). Please give it a try
  via [huggingface space](https://huggingface.co/spaces/tencent/Hunyuan3D-2) and
  our [official site](https://3d.hunyuan.tencent.com)!

## **Abstract**

We present Hunyuan3D 2.0, an advanced large-scale 3D synthesis system for generating high-resolution textured 3D assets.
This system includes two foundation components: a large-scale shape generation model - Hunyuan3D-DiT, and a large-scale
texture synthesis model - Hunyuan3D-Paint.
The shape generative model, built on a scalable flow-based diffusion transformer, aims to create geometry that properly
aligns with a given condition image, laying a solid foundation for downstream applications.
The texture synthesis model, benefiting from strong geometric and diffusion priors, produces high-resolution and vibrant
texture maps for either generated or hand-crafted meshes.
Furthermore, we build Hunyuan3D-Studio - a versatile, user-friendly production platform that simplifies the re-creation
process of 3D assets. It allows both professional and amateur users to manipulate or even animate their meshes
efficiently.
We systematically evaluate our models, showing that Hunyuan3D 2.0 outperforms previous state-of-the-art models,
including the open-source models and closed-source models in geometry details, condition alignment, texture quality, and
e.t.c.



<p align="center">
  <img src="assets/images/system.jpg">
</p>

## ☯️ **Hunyuan3D 2.0**

### Architecture

Hunyuan3D 2.0 features a two-stage generation pipeline, starting with the creation of a bare mesh, followed by the
synthesis of a texture map for that mesh. This strategy is effective for decoupling the difficulties of shape and
texture generation and also provides flexibility for texturing either generated or handcrafted meshes.

<p align="left">
  <img src="assets/images/arch.jpg">
</p>

### Performance

We have evaluated Hunyuan3D 2.0 with other open-source as well as close-source 3d-generation methods.
The numerical results indicate that Hunyuan3D 2.0 surpasses all baselines in the quality of generated textured 3D assets
and the condition following ability.

| Model                   | CMMD(⬇)   | FID_CLIP(⬇) | FID(⬇)      | CLIP-score(⬆) |
|-------------------------|-----------|-------------|-------------|---------------|
| Top Open-source Model1  | 3.591     | 54.639      | 289.287     | 0.787         |
| Top Close-source Model1 | 3.600     | 55.866      | 305.922     | 0.779         |
| Top Close-source Model2 | 3.368     | 49.744      | 294.628     | 0.806         |
| Top Close-source Model3 | 3.218     | 51.574      | 295.691     | 0.799         |
| Hunyuan3D 2.0           | **3.193** | **49.165**  | **282.429** | **0.809**     |

Generation results of Hunyuan3D 2.0:
<p align="left">
  <img src="assets/images/e2e-1.gif"  height=250>
  <img src="assets/images/e2e-2.gif"  height=250>
</p>

## 🎁 Models Zoo

It takes 6 GB VRAM for shape generation and 24.5 GB for shape and texture generation in total.

Hunyuan3D-2mini Series

| Model                       | Description                   | Date       | Size | Huggingface                                                                                      |
|-----------------------------|-------------------------------|------------|------|--------------------------------------------------------------------------------------------------|
| Hunyuan3D-DiT-v2-mini-Turbo | Step Distillation Version     | 2025-03-19 | 0.6B | [Download](https://huggingface.co/tencent/Hunyuan3D-2mini/tree/main/hunyuan3d-dit-v2-mini-turbo) |
| Hunyuan3D-DiT-v2-mini-Fast  | Guidance Distillation Version | 2025-03-18 | 0.6B | [Download](https://huggingface.co/tencent/Hunyuan3D-2mini/tree/main/hunyuan3d-dit-v2-mini-fast)  |
| Hunyuan3D-DiT-v2-mini       | Mini Image to Shape Model     | 2025-03-18 | 0.6B | [Download](https://huggingface.co/tencent/Hunyuan3D-2mini/tree/main/hunyuan3d-dit-v2-mini)       |


Hunyuan3D-2mv Series

| Model                     | Description                    | Date       | Size | Huggingface                                                                                  |
|---------------------------|--------------------------------|------------|------|----------------------------------------------------------------------------------------------| 
| Hunyuan3D-DiT-v2-mv-Turbo | Step Distillation Version      | 2025-03-19 | 1.1B | [Download](https://huggingface.co/tencent/Hunyuan3D-2mv/tree/main/hunyuan3d-dit-v2-mv-turbo) |
| Hunyuan3D-DiT-v2-mv-Fast  | Guidance Distillation Version  | 2025-03-18 | 1.1B | [Download](https://huggingface.co/tencent/Hunyuan3D-2mv/tree/main/hunyuan3d-dit-v2-mv-fast)  |
| Hunyuan3D-DiT-v2-mv       | Multiview Image to Shape Model | 2025-03-18 | 1.1B | [Download](https://huggingface.co/tencent/Hunyuan3D-2mv/tree/main/hunyuan3d-dit-v2-mv)       |

Hunyuan3D-2 Series

| Model                    | Description                 | Date       | Size | Huggingface                                                                               |
|--------------------------|-----------------------------|------------|------|-------------------------------------------------------------------------------------------| 
| Hunyuan3D-DiT-v2-0-Turbo | Step Distillation Model     | 2025-03-19 | 1.1B | [Download](https://huggingface.co/tencent/Hunyuan3D-2/tree/main/hunyuan3d-dit-v2-0-turbo) |
| Hunyuan3D-DiT-v2-0-Fast  | Guidance Distillation Model | 2025-02-03 | 1.1B | [Download](https://huggingface.co/tencent/Hunyuan3D-2/tree/main/hunyuan3d-dit-v2-0-fast)  |
| Hunyuan3D-DiT-v2-0       | Image to Shape Model        | 2025-01-21 | 1.1B | [Download](https://huggingface.co/tencent/Hunyuan3D-2/tree/main/hunyuan3d-dit-v2-0)       |
| Hunyuan3D-Paint-v2-0     | Texture Generation Model    | 2025-01-21 | 1.3B | [Download](https://huggingface.co/tencent/Hunyuan3D-2/tree/main/hunyuan3d-paint-v2-0)     |
| Hunyuan3D-Delight-v2-0   | Image Delight Model         | 2025-01-21 | 1.3B | [Download](https://huggingface.co/tencent/Hunyuan3D-2/tree/main/hunyuan3d-delight-v2-0)   | 

## 🤗 Get Started with Hunyuan3D 2.0

You may follow the next steps to use Hunyuan3D 2.0 via:

- [Code](#code-usage)
- [Gradio App](#gradio-app)
- [API Server](#api-server)
- [Blender Addon](#blender-addon)
- [Official Site](#official-site)

### Install Requirements

Please install Pytorch via the [official](https://pytorch.org/) site. Then install the other requirements via

```bash
pip install -r requirements.txt
# for texture
cd hy3dgen/texgen/custom_rasterizer
python3 setup.py install
cd ../../..
cd hy3dgen/texgen/differentiable_renderer
python3 setup.py install
```

### Code Usage

We designed a diffusers-like API to use our shape generation model - Hunyuan3D-DiT and texture synthesis model -
Hunyuan3D-Paint.

You could assess **Hunyuan3D-DiT** via:

```python
from hy3dgen.shapegen import Hunyuan3DDiTFlowMatchingPipeline

pipeline = Hunyuan3DDiTFlowMatchingPipeline.from_pretrained('tencent/Hunyuan3D-2')
mesh = pipeline(image='assets/demo.png')[0]
```

The output mesh is a [trimesh object](https://trimesh.org/trimesh.html), which you could save to glb/obj (or other
format) file.

For **Hunyuan3D-Paint**, do the following:

```python
from hy3dgen.texgen import Hunyuan3DPaintPipeline
from hy3dgen.shapegen import Hunyuan3DDiTFlowMatchingPipeline

# let's generate a mesh first
pipeline = Hunyuan3DDiTFlowMatchingPipeline.from_pretrained('tencent/Hunyuan3D-2')
mesh = pipeline(image='assets/demo.png')[0]

pipeline = Hunyuan3DPaintPipeline.from_pretrained('tencent/Hunyuan3D-2')
mesh = pipeline(mesh, image='assets/demo.png')
```

Please visit [examples](examples) folder for more advanced usage, such as **multiview image to 3D generation** and *
*texture generation
for handcrafted mesh**.

### Gradio App

You could also host a [Gradio](https://www.gradio.app/) App in your own computer via:

Standard Version

```bash
# Hunyuan3D-2mini
python3 gradio_app.py --model_path tencent/Hunyuan3D-2mini --subfolder hunyuan3d-dit-v2-mini --texgen_model_path tencent/Hunyuan3D-2 --low_vram_mode
# Hunyuan3D-2mv
python3 gradio_app.py --model_path tencent/Hunyuan3D-2mv --subfolder hunyuan3d-dit-v2-mv --texgen_model_path tencent/Hunyuan3D-2 --low_vram_mode
# Hunyuan3D-2
python3 gradio_app.py --model_path tencent/Hunyuan3D-2 --subfolder hunyuan3d-dit-v2-0 --texgen_model_path tencent/Hunyuan3D-2 --low_vram_mode
```

Turbo Version

```bash
# Hunyuan3D-2mini
python3 gradio_app.py --model_path tencent/Hunyuan3D-2mini --subfolder hunyuan3d-dit-v2-mini-turbo --texgen_model_path tencent/Hunyuan3D-2 --low_vram_mode --enable_flashvdm
# Hunyuan3D-2mv
python3 gradio_app.py --model_path tencent/Hunyuan3D-2mv --subfolder hunyuan3d-dit-v2-mv-turbo --texgen_model_path tencent/Hunyuan3D-2 --low_vram_mode --enable_flashvdm
# Hunyuan3D-2
python3 gradio_app.py --model_path tencent/Hunyuan3D-2 --subfolder hunyuan3d-dit-v2-0-turbo --texgen_model_path tencent/Hunyuan3D-2 --low_vram_mode --enable_flashvdm
```

### API Server

You could launch an API server locally, which you could post web request for Image/Text to 3D, Texturing existing mesh,
and e.t.c.

```bash
python api_server.py --host 0.0.0.0 --port 8080
```

A demo post request for image to 3D without texture.

```bash
img_b64_str=$(base64 -i assets/demo.png)
curl -X POST "http://localhost:8080/generate" \
     -H "Content-Type: application/json" \
     -d '{
           "image": "'"$img_b64_str"'",
         }' \
     -o test2.glb
```

### Blender Addon

With an API server launched, you could also directly use Hunyuan3D 2.0 in your blender with
our [Blender Addon](blender_addon.py). Please follow our tutorial to install and use.

https://github.com/user-attachments/assets/8230bfb5-32b1-4e48-91f4-a977c54a4f3e

### Official Site

Don't forget to visit [Hunyuan3D](https://3d.hunyuan.tencent.com) for quick use, if you don't want to host yourself.

## 📑 Open-Source Plan

- [x] Inference Code
- [x] Model Checkpoints
- [x] Technical Report
- [ ] ComfyUI
- [ ] TensorRT Version

## 🔗 BibTeX

If you found this repository helpful, please cite our reports:

```bibtex
@misc{hunyuan3d22025tencent,
    title={Hunyuan3D 2.0: Scaling Diffusion Models for High Resolution Textured 3D Assets Generation},
    author={Tencent Hunyuan3D Team},
    year={2025},
    eprint={2501.12202},
    archivePrefix={arXiv},
    primaryClass={cs.CV}
}

@misc{yang2024hunyuan3d,
    title={Hunyuan3D 1.0: A Unified Framework for Text-to-3D and Image-to-3D Generation},
    author={Tencent Hunyuan3D Team},
    year={2024},
    eprint={2411.02293},
    archivePrefix={arXiv},
    primaryClass={cs.CV}
}
```

## Community Resources

Thanks for the contributions of community members, here we have these great extensions of Hunyuan3D 2.0:

- [ComfyUI-3D-Pack](https://github.com/MrForExample/ComfyUI-3D-Pack)
- [ComfyUI-Hunyuan3DWrapper](https://github.com/kijai/ComfyUI-Hunyuan3DWrapper)
- [Hunyuan3D-2-for-windows](https://github.com/sdbds/Hunyuan3D-2-for-windows)
- [📦 A bundle for running on Windows | 整合包](https://github.com/YanWenKun/Hunyuan3D-2-WinPortable)
- [Hunyuan3D-2GP](https://github.com/deepbeepmeep/Hunyuan3D-2GP)
- [Kaggle Notebook](https://github.com/darkon12/Hunyuan3D-2GP_Kaggle)

## Acknowledgements

We would like to thank the contributors to
the [Trellis](https://github.com/microsoft/TRELLIS),  [DINOv2](https://github.com/facebookresearch/dinov2), [Stable Diffusion](https://github.com/Stability-AI/stablediffusion), [FLUX](https://github.com/black-forest-labs/flux), [diffusers](https://github.com/huggingface/diffusers), [HuggingFace](https://huggingface.co), [CraftsMan3D](https://github.com/wyysf-98/CraftsMan3D),
and [Michelangelo](https://github.com/NeuralCarver/Michelangelo/tree/main) repositories, for their open research and
exploration.

## Star History

<a href="https://star-history.com/#Tencent/Hunyuan3D-2&Date">
 <picture>
   <source media="(prefers-color-scheme: dark)" srcset="https://api.star-history.com/svg?repos=Tencent/Hunyuan3D-2&type=Date&theme=dark" />
   <source media="(prefers-color-scheme: light)" srcset="https://api.star-history.com/svg?repos=Tencent/Hunyuan3D-2&type=Date" />
   <img alt="Star History Chart" src="https://api.star-history.com/svg?repos=Tencent/Hunyuan3D-2&type=Date" />
 </picture>
</a><|MERGE_RESOLUTION|>--- conflicted
+++ resolved
@@ -46,7 +46,6 @@
 “ Living out everyone’s imagination on creating and manipulating 3D assets.”
 </p>
 
-<<<<<<< HEAD
 ## 🔧 Modified section
 
 #### * InstantMeshes quad re-meshing in CLI and gradio app
@@ -70,11 +69,8 @@
 ```
 python gradio_app.py --enable_t23d --profile 5
 ```
-=======
+
 https://github.com/user-attachments/assets/a2cbc5b8-be22-49d7-b1c3-7aa2b20ba460
-
-
->>>>>>> 551391f9
 
 ## 🔥 News
 
