# Hunyuan 3D is licensed under the TENCENT HUNYUAN NON-COMMERCIAL LICENSE AGREEMENT
# except for the third-party components listed below.
# Hunyuan 3D does not impose any additional limitations beyond what is outlined
# in the repsective licenses of these third-party components.
# Users must comply with all terms and conditions of original licenses of these third-party
# components and must ensure that the usage of the third party components adheres to
# all relevant laws and regulations.

# For avoidance of doubts, Hunyuan 3D means the large language models and
# their software and algorithms, including trained model weights, parameters (including
# optimizer states), machine-learning model code, inference-enabling code, training-enabling code,
# fine-tuning enabling code and other elements of the foregoing made publicly available
# by Tencent in accordance with TENCENT HUNYUAN COMMUNITY LICENSE AGREEMENT.

import copy
import importlib
import inspect
import os
from typing import List, Optional, Union

import numpy as np
import torch
import trimesh
import yaml
from PIL import Image
from diffusers.utils.torch_utils import randn_tensor
from diffusers.utils.import_utils import is_accelerate_version, is_accelerate_available
from tqdm import tqdm

from .models.autoencoders import ShapeVAE
from .models.autoencoders import SurfaceExtractors
from .utils import logger, synchronize_timer, smart_load_model


def retrieve_timesteps(
    scheduler,
    num_inference_steps: Optional[int] = None,
    device: Optional[Union[str, torch.device]] = None,
    timesteps: Optional[List[int]] = None,
    sigmas: Optional[List[float]] = None,
    **kwargs,
):
    """
    Calls the scheduler's `set_timesteps` method and retrieves timesteps from the scheduler after the call. Handles
    custom timesteps. Any kwargs will be supplied to `scheduler.set_timesteps`.

    Args:
        scheduler (`SchedulerMixin`):
            The scheduler to get timesteps from.
        num_inference_steps (`int`):
            The number of diffusion steps used when generating samples with a pre-trained model. If used, `timesteps`
            must be `None`.
        device (`str` or `torch.device`, *optional*):
            The device to which the timesteps should be moved to. If `None`, the timesteps are not moved.
        timesteps (`List[int]`, *optional*):
            Custom timesteps used to override the timestep spacing strategy of the scheduler. If `timesteps` is passed,
            `num_inference_steps` and `sigmas` must be `None`.
        sigmas (`List[float]`, *optional*):
            Custom sigmas used to override the timestep spacing strategy of the scheduler. If `sigmas` is passed,
            `num_inference_steps` and `timesteps` must be `None`.

    Returns:
        `Tuple[torch.Tensor, int]`: A tuple where the first element is the timestep schedule from the scheduler and the
        second element is the number of inference steps.
    """
    if timesteps is not None and sigmas is not None:
        raise ValueError("Only one of `timesteps` or `sigmas` can be passed. Please choose one to set custom values")
    if timesteps is not None:
        accepts_timesteps = "timesteps" in set(inspect.signature(scheduler.set_timesteps).parameters.keys())
        if not accepts_timesteps:
            raise ValueError(
                f"The current scheduler class {scheduler.__class__}'s `set_timesteps` does not support custom"
                f" timestep schedules. Please check whether you are using the correct scheduler."
            )
        scheduler.set_timesteps(timesteps=timesteps, device=device, **kwargs)
        timesteps = scheduler.timesteps
        num_inference_steps = len(timesteps)
    elif sigmas is not None:
        accept_sigmas = "sigmas" in set(inspect.signature(scheduler.set_timesteps).parameters.keys())
        if not accept_sigmas:
            raise ValueError(
                f"The current scheduler class {scheduler.__class__}'s `set_timesteps` does not support custom"
                f" sigmas schedules. Please check whether you are using the correct scheduler."
            )
        scheduler.set_timesteps(sigmas=sigmas, device=device, **kwargs)
        timesteps = scheduler.timesteps
        num_inference_steps = len(timesteps)
    else:
        scheduler.set_timesteps(num_inference_steps, device=device, **kwargs)
        timesteps = scheduler.timesteps
    return timesteps, num_inference_steps


@synchronize_timer('Export to trimesh')
def export_to_trimesh(mesh_output):
    if isinstance(mesh_output, list):
        outputs = []
        for mesh in mesh_output:
            if mesh is None:
                outputs.append(None)
            else:
                mesh.mesh_f = mesh.mesh_f[:, ::-1]
                mesh_output = trimesh.Trimesh(mesh.mesh_v, mesh.mesh_f)
                outputs.append(mesh_output)
        return outputs
    else:
        mesh_output.mesh_f = mesh_output.mesh_f[:, ::-1]
        mesh_output = trimesh.Trimesh(mesh_output.mesh_v, mesh_output.mesh_f)
        return mesh_output


def get_obj_from_str(string, reload=False):
    module, cls = string.rsplit(".", 1)
    if reload:
        module_imp = importlib.import_module(module)
        importlib.reload(module_imp)
    return getattr(importlib.import_module(module, package=None), cls)


def instantiate_from_config(config, **kwargs):
    if "target" not in config:
        raise KeyError("Expected key `target` to instantiate.")
    cls = get_obj_from_str(config["target"])
    params = config.get("params", dict())
    kwargs.update(params)
    instance = cls(**kwargs)
    return instance


class Hunyuan3DDiTPipeline:
    model_cpu_offload_seq = "conditioner->model->vae"
    _exclude_from_cpu_offload = []

    @classmethod
    @synchronize_timer('Hunyuan3DDiTPipeline Model Loading')
    def from_single_file(
            cls,
            ckpt_path,
            config_path,
            device='cpu',
            dtype=torch.float16,
            use_safetensors=None,
            **kwargs,
    ):
        # load config
        with open(config_path, 'r') as f:
            config = yaml.safe_load(f)

        # load ckpt
        if use_safetensors:
            ckpt_path = ckpt_path.replace('.ckpt', '.safetensors')
        if not os.path.exists(ckpt_path):
            raise FileNotFoundError(f"Model file {ckpt_path} not found")
        logger.info(f"Loading model from {ckpt_path}")

        if use_safetensors:
            # parse safetensors
            import safetensors.torch
            safetensors_ckpt = safetensors.torch.load_file(ckpt_path, device='cpu')
            ckpt = {}
            for key, value in safetensors_ckpt.items():
                model_name = key.split('.')[0]
                new_key = key[len(model_name) + 1:]
                if model_name not in ckpt:
                    ckpt[model_name] = {}
                ckpt[model_name][new_key] = value
        else:
            ckpt = torch.load(ckpt_path, map_location='cpu', weights_only=True)
        # load model
        from accelerate import init_empty_weights
        with init_empty_weights():
            model = instantiate_from_config(config['model'])
            vae = instantiate_from_config(config['vae'])
            conditioner = instantiate_from_config(config['conditioner'])
            image_processor = instantiate_from_config(config['image_processor'])
            scheduler = instantiate_from_config(config['scheduler'])

        model.load_state_dict(ckpt['model'], assign=True)
        vae.load_state_dict(ckpt['vae'], assign=True)
        if 'conditioner' in ckpt:
            conditioner.load_state_dict(ckpt['conditioner'], assign=True)

        model_kwargs = dict(
            vae=vae,
            model=model,
            scheduler=scheduler,
            conditioner=conditioner,
            image_processor=image_processor,
            device=device,
            dtype=dtype,
        )
        model_kwargs.update(kwargs)

        return cls(
            **model_kwargs
        )

    @classmethod
    def from_pretrained(
        cls,
        model_path,
        ckpt_name='model.ckpt',
        config_name='config.yaml',
        device='cuda',
        dtype=torch.float16,
<<<<<<< HEAD
        use_safetensors=None,
        **kwargs,
    ):
        original_model_path = model_path
        if not os.path.exists(model_path):
            # try local path
            base_dir = os.environ.get('HY3DGEN_MODELS', '~/.cache/hy3dgen')
            model_path = os.path.expanduser(os.path.join(base_dir, model_path, 'hunyuan3d-dit-v2-0'))
            if not os.path.exists(model_path):
                try:
                    import huggingface_hub
                    # download from huggingface
                    path = huggingface_hub.snapshot_download(repo_id=original_model_path)
                    model_path = os.path.join(path, 'hunyuan3d-dit-v2-0')
                except ImportError:
                    logger.warning(
                        "You need to install HuggingFace Hub to load models from the hub."
                    )
                    raise RuntimeError(f"Model path {model_path} not found")
        if not os.path.exists(model_path):
            raise FileNotFoundError(f"Model path {original_model_path} not found")

        config_path = os.path.join(model_path, config_name)
        ckpt_path = os.path.join(model_path, ckpt_name)
=======
        use_safetensors=True,
        variant='fp16',
        subfolder='hunyuan3d-dit-v2-0',
        **kwargs,
    ):
        kwargs['from_pretrained_kwargs'] = dict(
            model_path=model_path,
            subfolder=subfolder,
            use_safetensors=use_safetensors,
            variant=variant,
            dtype=dtype,
            device=device,
        )
        config_path, ckpt_path = smart_load_model(
            model_path,
            subfolder=subfolder,
            use_safetensors=use_safetensors,
            variant=variant
        )
>>>>>>> 551391f9
        return cls.from_single_file(
            ckpt_path,
            config_path,
            device=device,
            dtype=dtype,
            use_safetensors=use_safetensors,
            **kwargs
        )

    def __init__(
        self,
        vae,
        model,
        scheduler,
        conditioner,
        image_processor,
        device='cuda',
        dtype=torch.float16,
        **kwargs
    ):
        self.vae = vae
        self.model = model
        self.scheduler = scheduler
        self.conditioner = conditioner
        self.image_processor = image_processor
        self.kwargs = kwargs
        self.to(device, dtype)

    def compile(self):
        self.vae = torch.compile(self.vae)
        self.model = torch.compile(self.model)
        self.conditioner = torch.compile(self.conditioner)

    def enable_flashvdm(
        self,
        enabled: bool = True,
        adaptive_kv_selection=True,
        topk_mode='mean',
        mc_algo='dmc',
        replace_vae=True,
    ):
        if enabled:
            model_path = self.kwargs['from_pretrained_kwargs']['model_path']
            turbo_vae_mapping = {
                'Hunyuan3D-2': ('tencent/Hunyuan3D-2', 'hunyuan3d-vae-v2-0-turbo'),
                'Hunyuan3D-2mv': ('tencent/Hunyuan3D-2', 'hunyuan3d-vae-v2-0-turbo'),
                'Hunyuan3D-2mini': ('tencent/Hunyuan3D-2mini', 'hunyuan3d-vae-v2-mini-turbo'),
            }
            model_name = model_path.split('/')[-1]
            if replace_vae and model_name in turbo_vae_mapping:
                model_path, subfolder = turbo_vae_mapping[model_name]
                self.vae = ShapeVAE.from_pretrained(
                    model_path, subfolder=subfolder,
                    use_safetensors=self.kwargs['from_pretrained_kwargs']['use_safetensors'],
                    device=self.device,
                )
            self.vae.enable_flashvdm_decoder(
                enabled=enabled,
                adaptive_kv_selection=adaptive_kv_selection,
                topk_mode=topk_mode,
                mc_algo=mc_algo
            )
        else:
            model_path = self.kwargs['from_pretrained_kwargs']['model_path']
            vae_mapping = {
                'Hunyuan3D-2': ('tencent/Hunyuan3D-2', 'hunyuan3d-vae-v2-0'),
                'Hunyuan3D-2mv': ('tencent/Hunyuan3D-2', 'hunyuan3d-vae-v2-0'),
                'Hunyuan3D-2mini': ('tencent/Hunyuan3D-2mini', 'hunyuan3d-vae-v2-mini'),
            }
            model_name = model_path.split('/')[-1]
            if model_name in vae_mapping:
                model_path, subfolder = vae_mapping[model_name]
                self.vae = ShapeVAE.from_pretrained(model_path, subfolder=subfolder)
            self.vae.enable_flashvdm_decoder(enabled=False)

    def to(self, device=None, dtype=None):
        if dtype is not None:
            self.dtype = dtype
            self.vae.to(dtype=dtype)
            self.model.to(dtype=dtype)
            self.conditioner.to(dtype=dtype)
        if device is not None:
            self.device = torch.device(device)
            self.vae.to(device)
            self.model.to(device)
            self.conditioner.to(device)

    @property
    def _execution_device(self):
        r"""
        Returns the device on which the pipeline's models will be executed. After calling
        [`~DiffusionPipeline.enable_sequential_cpu_offload`] the execution device can only be inferred from
        Accelerate's module hooks.
        """
        for name, model in self.components.items():
            if not isinstance(model, torch.nn.Module) or name in self._exclude_from_cpu_offload:
                continue

            if not hasattr(model, "_hf_hook"):
                return self.device
            for module in model.modules():
                if (
                    hasattr(module, "_hf_hook")
                    and hasattr(module._hf_hook, "execution_device")
                    and module._hf_hook.execution_device is not None
                ):
                    return torch.device(module._hf_hook.execution_device)
        return self.device

    def enable_model_cpu_offload(self, gpu_id: Optional[int] = None, device: Union[torch.device, str] = "cuda"):
        r"""
        Offloads all models to CPU using accelerate, reducing memory usage with a low impact on performance. Compared
        to `enable_sequential_cpu_offload`, this method moves one whole model at a time to the GPU when its `forward`
        method is called, and the model remains in GPU until the next model runs. Memory savings are lower than with
        `enable_sequential_cpu_offload`, but performance is much better due to the iterative execution of the `unet`.

        Arguments:
            gpu_id (`int`, *optional*):
                The ID of the accelerator that shall be used in inference. If not specified, it will default to 0.
            device (`torch.Device` or `str`, *optional*, defaults to "cuda"):
                The PyTorch device type of the accelerator that shall be used in inference. If not specified, it will
                default to "cuda".
        """
        if self.model_cpu_offload_seq is None:
            raise ValueError(
                "Model CPU offload cannot be enabled because no `model_cpu_offload_seq` class attribute is set."
            )

        if is_accelerate_available() and is_accelerate_version(">=", "0.17.0.dev0"):
            from accelerate import cpu_offload_with_hook
        else:
            raise ImportError("`enable_model_cpu_offload` requires `accelerate v0.17.0` or higher.")

        torch_device = torch.device(device)
        device_index = torch_device.index

        if gpu_id is not None and device_index is not None:
            raise ValueError(
                f"You have passed both `gpu_id`={gpu_id} and an index as part of the passed device `device`={device}"
                f"Cannot pass both. Please make sure to either not define `gpu_id` or not pass the index as part of the device: `device`={torch_device.type}"
            )

        # _offload_gpu_id should be set to passed gpu_id (or id in passed `device`) or default to previously set id or default to 0
        self._offload_gpu_id = gpu_id or torch_device.index or getattr(self, "_offload_gpu_id", 0)

        device_type = torch_device.type
        device = torch.device(f"{device_type}:{self._offload_gpu_id}")

        if self.device.type != "cpu":
            self.to("cpu")
            device_mod = getattr(torch, self.device.type, None)
            if hasattr(device_mod, "empty_cache") and device_mod.is_available():
                device_mod.empty_cache()  # otherwise we don't see the memory savings (but they probably exist)

        all_model_components = {k: v for k, v in self.components.items() if isinstance(v, torch.nn.Module)}

        self._all_hooks = []
        hook = None
        for model_str in self.model_cpu_offload_seq.split("->"):
            model = all_model_components.pop(model_str, None)
            if not isinstance(model, torch.nn.Module):
                continue

            _, hook = cpu_offload_with_hook(model, device, prev_module_hook=hook)
            self._all_hooks.append(hook)

        # CPU offload models that are not in the seq chain unless they are explicitly excluded
        # these models will stay on CPU until maybe_free_model_hooks is called
        # some models cannot be in the seq chain because they are iteratively called, such as controlnet
        for name, model in all_model_components.items():
            if not isinstance(model, torch.nn.Module):
                continue

            if name in self._exclude_from_cpu_offload:
                model.to(device)
            else:
                _, hook = cpu_offload_with_hook(model, device)
                self._all_hooks.append(hook)

    def maybe_free_model_hooks(self):
        r"""
        Function that offloads all components, removes all model hooks that were added when using
        `enable_model_cpu_offload` and then applies them again. In case the model has not been offloaded this function
        is a no-op. Make sure to add this function to the end of the `__call__` function of your pipeline so that it
        functions correctly when applying enable_model_cpu_offload.
        """
        if not hasattr(self, "_all_hooks") or len(self._all_hooks) == 0:
            # `enable_model_cpu_offload` has not be called, so silently do nothing
            return

        for hook in self._all_hooks:
            # offload model and remove hook from model
            hook.offload()
            hook.remove()

        # make sure the model is in the same state as before calling it
        self.enable_model_cpu_offload()

    @synchronize_timer('Encode cond')
    def encode_cond(self, image, additional_cond_inputs, do_classifier_free_guidance, dual_guidance):
        bsz = image.shape[0]
        cond = self.conditioner(image=image, **additional_cond_inputs)

        if do_classifier_free_guidance:
            un_cond = self.conditioner.unconditional_embedding(bsz, **additional_cond_inputs)

            if dual_guidance:
                un_cond_drop_main = copy.deepcopy(un_cond)
                un_cond_drop_main['additional'] = cond['additional']

                def cat_recursive(a, b, c):
                    if isinstance(a, torch.Tensor):
                        return torch.cat([a, b, c], dim=0).to(self.dtype)
                    out = {}
                    for k in a.keys():
                        out[k] = cat_recursive(a[k], b[k], c[k])
                    return out

                cond = cat_recursive(cond, un_cond_drop_main, un_cond)
            else:
                def cat_recursive(a, b):
                    if isinstance(a, torch.Tensor):
                        return torch.cat([a, b], dim=0).to(self.dtype)
                    out = {}
                    for k in a.keys():
                        out[k] = cat_recursive(a[k], b[k])
                    return out

                cond = cat_recursive(cond, un_cond)
        return cond

    def prepare_extra_step_kwargs(self, generator, eta):
        # prepare extra kwargs for the scheduler step, since not all schedulers have the same signature
        # eta (η) is only used with the DDIMScheduler, it will be ignored for other schedulers.
        # eta corresponds to η in DDIM paper: https://arxiv.org/abs/2010.02502
        # and should be between [0, 1]

        accepts_eta = "eta" in set(inspect.signature(self.scheduler.step).parameters.keys())
        extra_step_kwargs = {}
        if accepts_eta:
            extra_step_kwargs["eta"] = eta

        # check if the scheduler accepts generator
        accepts_generator = "generator" in set(inspect.signature(self.scheduler.step).parameters.keys())
        if accepts_generator:
            extra_step_kwargs["generator"] = generator
        return extra_step_kwargs

    def prepare_latents(self, batch_size, dtype, device, generator, latents=None):
        shape = (batch_size, *self.vae.latent_shape)
        if isinstance(generator, list) and len(generator) != batch_size:
            raise ValueError(
                f"You have passed a list of generators of length {len(generator)}, but requested an effective batch"
                f" size of {batch_size}. Make sure the batch size matches the length of the generators."
            )

        if latents is None:
            latents = randn_tensor(shape, generator=generator, device=device, dtype=dtype)
        else:
            latents = latents.to(device)

        # scale the initial noise by the standard deviation required by the scheduler
        latents = latents * getattr(self.scheduler, 'init_noise_sigma', 1.0)
        return latents

    def prepare_image(self, image) -> dict:
        if isinstance(image, str) and not os.path.exists(image):
            raise FileNotFoundError(f"Couldn't find image at path {image}")

        if not isinstance(image, list):
            image = [image]

        outputs = []
        for img in image:
            output = self.image_processor(img)
            outputs.append(output)

        cond_input = {k: [] for k in outputs[0].keys()}
        for output in outputs:
            for key, value in output.items():
                cond_input[key].append(value)
        for key, value in cond_input.items():
            if isinstance(value[0], torch.Tensor):
                cond_input[key] = torch.cat(value, dim=0)

        return cond_input

    def get_guidance_scale_embedding(self, w, embedding_dim=512, dtype=torch.float32):
        """
        See https://github.com/google-research/vdm/blob/dc27b98a554f65cdc654b800da5aa1846545d41b/model_vdm.py#L298

        Args:
            timesteps (`torch.Tensor`):
                generate embedding vectors at these timesteps
            embedding_dim (`int`, *optional*, defaults to 512):
                dimension of the embeddings to generate
            dtype:
                data type of the generated embeddings

        Returns:
            `torch.FloatTensor`: Embedding vectors with shape `(len(timesteps), embedding_dim)`
        """
        assert len(w.shape) == 1
        w = w * 1000.0

        half_dim = embedding_dim // 2
        emb = torch.log(torch.tensor(10000.0)) / (half_dim - 1)
        emb = torch.exp(torch.arange(half_dim, dtype=dtype) * -emb)
        emb = w.to(dtype)[:, None] * emb[None, :]
        emb = torch.cat([torch.sin(emb), torch.cos(emb)], dim=1)
        if embedding_dim % 2 == 1:  # zero pad
            emb = torch.nn.functional.pad(emb, (0, 1))
        assert emb.shape == (w.shape[0], embedding_dim)
        return emb

    def set_surface_extractor(self, mc_algo):
        if mc_algo is None:
            return
        logger.info('The parameters `mc_algo` is deprecated, and will be removed in future versions.\n'
                    'Please use: \n'
                    'from hy3dgen.shapegen.models.autoencoders import SurfaceExtractors\n'
                    'pipeline.vae.surface_extractor = SurfaceExtractors[mc_algo]() instead\n')
        if mc_algo not in SurfaceExtractors.keys():
            raise ValueError(f"Unknown mc_algo {mc_algo}")
        self.vae.surface_extractor = SurfaceExtractors[mc_algo]()

    @torch.no_grad()
    def __call__(
        self,
        image: Union[str, List[str], Image.Image] = None,
        num_inference_steps: int = 50,
        timesteps: List[int] = None,
        sigmas: List[float] = None,
        eta: float = 0.0,
        guidance_scale: float = 7.5,
        dual_guidance_scale: float = 10.5,
        dual_guidance: bool = True,
        generator=None,
        box_v=1.01,
        octree_resolution=384,
        mc_level=-1 / 512,
        num_chunks=8000,
        mc_algo=None,
        output_type: Optional[str] = "trimesh",
        enable_pbar=True,
        **kwargs,
    ) -> List[List[trimesh.Trimesh]]:
        callback = kwargs.pop("callback", None)
        callback_steps = kwargs.pop("callback_steps", None)

        self.set_surface_extractor(mc_algo)

        device = self.device
        dtype = self.dtype
        do_classifier_free_guidance = guidance_scale >= 0 and \
                                      getattr(self.model, 'guidance_cond_proj_dim', None) is None
        dual_guidance = dual_guidance_scale >= 0 and dual_guidance

        cond_inputs = self.prepare_image(image)
        image = cond_inputs.pop('image')
        cond = self.encode_cond(
            image=image,
            additional_cond_inputs=cond_inputs,
            do_classifier_free_guidance=do_classifier_free_guidance,
            dual_guidance=False,
        )
        batch_size = image.shape[0]

        t_dtype = torch.long
        timesteps, num_inference_steps = retrieve_timesteps(
            self.scheduler, num_inference_steps, device, timesteps, sigmas)

        latents = self.prepare_latents(batch_size, dtype, device, generator)
        extra_step_kwargs = self.prepare_extra_step_kwargs(generator, eta)

        guidance_cond = None
        if getattr(self.model, 'guidance_cond_proj_dim', None) is not None:
            logger.info('Using lcm guidance scale')
            guidance_scale_tensor = torch.tensor(guidance_scale - 1).repeat(batch_size)
            guidance_cond = self.get_guidance_scale_embedding(
                guidance_scale_tensor, embedding_dim=self.model.guidance_cond_proj_dim
            ).to(device=device, dtype=latents.dtype)
        with synchronize_timer('Diffusion Sampling'):
            for i, t in enumerate(tqdm(timesteps, disable=not enable_pbar, desc="Diffusion Sampling:", leave=False)):
                # expand the latents if we are doing classifier free guidance
                if do_classifier_free_guidance:
                    latent_model_input = torch.cat([latents] * (3 if dual_guidance else 2))
                else:
                    latent_model_input = latents
                latent_model_input = self.scheduler.scale_model_input(latent_model_input, t)

                # predict the noise residual
                timestep_tensor = torch.tensor([t], dtype=t_dtype, device=device)
                timestep_tensor = timestep_tensor.expand(latent_model_input.shape[0])
                noise_pred = self.model(latent_model_input, timestep_tensor, cond, guidance_cond=guidance_cond)

                # no drop, drop clip, all drop
                if do_classifier_free_guidance:
                    if dual_guidance:
                        noise_pred_clip, noise_pred_dino, noise_pred_uncond = noise_pred.chunk(3)
                        noise_pred = (
                            noise_pred_uncond
                            + guidance_scale * (noise_pred_clip - noise_pred_dino)
                            + dual_guidance_scale * (noise_pred_dino - noise_pred_uncond)
                        )
                    else:
                        noise_pred_cond, noise_pred_uncond = noise_pred.chunk(2)
                        noise_pred = noise_pred_uncond + guidance_scale * (noise_pred_cond - noise_pred_uncond)

                # compute the previous noisy sample x_t -> x_t-1
                outputs = self.scheduler.step(noise_pred, t, latents, **extra_step_kwargs)
                latents = outputs.prev_sample

                if callback is not None and i % callback_steps == 0:
                    step_idx = i // getattr(self.scheduler, "order", 1)
                    callback(step_idx, t, outputs)

        return self._export(
            latents,
            output_type,
            box_v, mc_level, num_chunks, octree_resolution, mc_algo,
        )

    def _export(
        self,
        latents,
        output_type='trimesh',
        box_v=1.01,
        mc_level=0.0,
        num_chunks=20000,
        octree_resolution=256,
        mc_algo='mc',
        enable_pbar=True
    ):
        if not output_type == "latent":
            latents = 1. / self.vae.scale_factor * latents
            latents = self.vae(latents)
            outputs = self.vae.latents2mesh(
                latents,
                bounds=box_v,
                mc_level=mc_level,
                num_chunks=num_chunks,
                octree_resolution=octree_resolution,
                mc_algo=mc_algo,
                enable_pbar=enable_pbar,
            )
        else:
            outputs = latents

        if output_type == 'trimesh':
            outputs = export_to_trimesh(outputs)

        return outputs


class Hunyuan3DDiTFlowMatchingPipeline(Hunyuan3DDiTPipeline):

    @torch.inference_mode()
    def __call__(
        self,
        image: Union[str, List[str], Image.Image, dict, List[dict]] = None,
        num_inference_steps: int = 50,
        timesteps: List[int] = None,
        sigmas: List[float] = None,
        eta: float = 0.0,
        guidance_scale: float = 5.0,
        generator=None,
        box_v=1.01,
        octree_resolution=384,
        mc_level=0.0,
        mc_algo=None,
        num_chunks=8000,
        output_type: Optional[str] = "trimesh",
        enable_pbar=True,
        **kwargs,
    ) -> List[List[trimesh.Trimesh]]:
        callback = kwargs.pop("callback", None)
        callback_steps = kwargs.pop("callback_steps", None)

<<<<<<< HEAD
        device = torch.device("cuda") #self.device
=======
        self.set_surface_extractor(mc_algo)

        device = self.device
>>>>>>> 551391f9
        dtype = self.dtype
        do_classifier_free_guidance = guidance_scale >= 0 and not (
            hasattr(self.model, 'guidance_embed') and
            self.model.guidance_embed is True
        )

        cond_inputs = self.prepare_image(image)
        image = cond_inputs.pop('image')
        cond = self.encode_cond(
            image=image,
            additional_cond_inputs=cond_inputs,
            do_classifier_free_guidance=do_classifier_free_guidance,
            dual_guidance=False,
        )
        batch_size = image.shape[0]

        # 5. Prepare timesteps
        # NOTE: this is slightly different from common usage, we start from 0.
        sigmas = np.linspace(0, 1, num_inference_steps) if sigmas is None else sigmas
        timesteps, num_inference_steps = retrieve_timesteps(
            self.scheduler,
            num_inference_steps,
            device,
            sigmas=sigmas,
        )
        latents = self.prepare_latents(batch_size, dtype, device, generator)

        guidance = None
        if hasattr(self.model, 'guidance_embed') and \
            self.model.guidance_embed is True:
            guidance = torch.tensor([guidance_scale] * batch_size, device=device, dtype=dtype)
<<<<<<< HEAD
=======
            # logger.info(f'Using guidance embed with scale {guidance_scale}')
>>>>>>> 551391f9

        with synchronize_timer('Diffusion Sampling'):
            for i, t in enumerate(tqdm(timesteps, disable=not enable_pbar, desc="Diffusion Sampling:")):
                # expand the latents if we are doing classifier free guidance
                if do_classifier_free_guidance:
                    latent_model_input = torch.cat([latents] * 2)
                else:
                    latent_model_input = latents

                # NOTE: we assume model get timesteps ranged from 0 to 1
                timestep = t.expand(latent_model_input.shape[0]).to(
                    latents.dtype) / self.scheduler.config.num_train_timesteps
                noise_pred = self.model(latent_model_input, timestep, cond, guidance=guidance)

                if do_classifier_free_guidance:
                    noise_pred_cond, noise_pred_uncond = noise_pred.chunk(2)
                    noise_pred = noise_pred_uncond + guidance_scale * (noise_pred_cond - noise_pred_uncond)

                # compute the previous noisy sample x_t -> x_t-1
                outputs = self.scheduler.step(noise_pred, t, latents)
                latents = outputs.prev_sample

                if callback is not None and i % callback_steps == 0:
                    step_idx = i // getattr(self.scheduler, "order", 1)
                    callback(step_idx, t, outputs)

        return self._export(
            latents,
            output_type,
            box_v, mc_level, num_chunks, octree_resolution, mc_algo,
            enable_pbar=enable_pbar,
        )<|MERGE_RESOLUTION|>--- conflicted
+++ resolved
@@ -199,36 +199,8 @@
     def from_pretrained(
         cls,
         model_path,
-        ckpt_name='model.ckpt',
-        config_name='config.yaml',
         device='cuda',
         dtype=torch.float16,
-<<<<<<< HEAD
-        use_safetensors=None,
-        **kwargs,
-    ):
-        original_model_path = model_path
-        if not os.path.exists(model_path):
-            # try local path
-            base_dir = os.environ.get('HY3DGEN_MODELS', '~/.cache/hy3dgen')
-            model_path = os.path.expanduser(os.path.join(base_dir, model_path, 'hunyuan3d-dit-v2-0'))
-            if not os.path.exists(model_path):
-                try:
-                    import huggingface_hub
-                    # download from huggingface
-                    path = huggingface_hub.snapshot_download(repo_id=original_model_path)
-                    model_path = os.path.join(path, 'hunyuan3d-dit-v2-0')
-                except ImportError:
-                    logger.warning(
-                        "You need to install HuggingFace Hub to load models from the hub."
-                    )
-                    raise RuntimeError(f"Model path {model_path} not found")
-        if not os.path.exists(model_path):
-            raise FileNotFoundError(f"Model path {original_model_path} not found")
-
-        config_path = os.path.join(model_path, config_name)
-        ckpt_path = os.path.join(model_path, ckpt_name)
-=======
         use_safetensors=True,
         variant='fp16',
         subfolder='hunyuan3d-dit-v2-0',
@@ -248,7 +220,6 @@
             use_safetensors=use_safetensors,
             variant=variant
         )
->>>>>>> 551391f9
         return cls.from_single_file(
             ckpt_path,
             config_path,
@@ -728,13 +699,9 @@
         callback = kwargs.pop("callback", None)
         callback_steps = kwargs.pop("callback_steps", None)
 
-<<<<<<< HEAD
+        self.set_surface_extractor(mc_algo)
+
         device = torch.device("cuda") #self.device
-=======
-        self.set_surface_extractor(mc_algo)
-
-        device = self.device
->>>>>>> 551391f9
         dtype = self.dtype
         do_classifier_free_guidance = guidance_scale >= 0 and not (
             hasattr(self.model, 'guidance_embed') and
@@ -766,10 +733,7 @@
         if hasattr(self.model, 'guidance_embed') and \
             self.model.guidance_embed is True:
             guidance = torch.tensor([guidance_scale] * batch_size, device=device, dtype=dtype)
-<<<<<<< HEAD
-=======
             # logger.info(f'Using guidance embed with scale {guidance_scale}')
->>>>>>> 551391f9
 
         with synchronize_timer('Diffusion Sampling'):
             for i, t in enumerate(tqdm(timesteps, disable=not enable_pbar, desc="Diffusion Sampling:")):
