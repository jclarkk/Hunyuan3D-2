# Hunyuan 3D is licensed under the TENCENT HUNYUAN NON-COMMERCIAL LICENSE AGREEMENT
# except for the third-party components listed below.
# Hunyuan 3D does not impose any additional limitations beyond what is outlined
# in the repsective licenses of these third-party components.
# Users must comply with all terms and conditions of original licenses of these third-party
# components and must ensure that the usage of the third party components adheres to
# all relevant laws and regulations.

# For avoidance of doubts, Hunyuan 3D means the large language models and
# their software and algorithms, including trained model weights, parameters (including
# optimizer states), machine-learning model code, inference-enabling code, training-enabling code,
# fine-tuning enabling code and other elements of the foregoing made publicly available
# by Tencent in accordance with TENCENT HUNYUAN COMMUNITY LICENSE AGREEMENT.

import numpy as np
import os
<<<<<<< HEAD
import pymeshlab
import pynanoinstantmeshes as PyNIM
import tempfile
=======
import tempfile
from typing import Union

import numpy as np
import pymeshlab
>>>>>>> 551391f9
import torch
import trimesh
from typing import Union

from .models.autoencoders import Latent2MeshOutput
from .utils import synchronize_timer


def load_mesh(path):
    if path.endswith(".glb"):
        mesh = trimesh.load(path)
    else:
        mesh = pymeshlab.MeshSet()
        mesh.load_new_mesh(path)
    return mesh


def reduce_face(mesh: pymeshlab.MeshSet, max_facenum: int = 200000):
    if max_facenum > mesh.current_mesh().face_number():
        return mesh

    mesh.apply_filter(
        "meshing_decimation_quadric_edge_collapse",
        targetfacenum=max_facenum,
        qualitythr=1.0,
        preserveboundary=True,
        boundaryweight=3,
        preservenormal=True,
        preservetopology=True,
        autoclean=True
    )
    return mesh


def remove_floater(mesh: pymeshlab.MeshSet):
    mesh.apply_filter("compute_selection_by_small_disconnected_components_per_face",
                      nbfaceratio=0.005)
    mesh.apply_filter("compute_selection_transfer_face_to_vertex", inclusive=False)
    mesh.apply_filter("meshing_remove_selected_vertices_and_faces")
    return mesh


def pymeshlab2trimesh(mesh: pymeshlab.MeshSet):
<<<<<<< HEAD
    temp_file = tempfile.NamedTemporaryFile(suffix='.ply', delete=True)
    temp_file.close()
    temp_file_name = temp_file.name

    mesh.save_current_mesh(temp_file_name)
    mesh = trimesh.load(temp_file_name)
    if os.path.exists(temp_file_name):
        os.remove(temp_file_name)

=======
    with tempfile.NamedTemporaryFile(suffix='.ply', delete=False) as temp_file:
        mesh.save_current_mesh(temp_file.name)
        mesh = trimesh.load(temp_file.name)
>>>>>>> 551391f9
    # 检查加载的对象类型
    if isinstance(mesh, trimesh.Scene):
        combined_mesh = trimesh.Trimesh()
        # 如果是Scene，遍历所有的geometry并合并
        for geom in mesh.geometry.values():
            combined_mesh = trimesh.util.concatenate([combined_mesh, geom])
        mesh = combined_mesh
    return mesh


def trimesh2pymeshlab(mesh: trimesh.Trimesh):
<<<<<<< HEAD
    temp_file = tempfile.NamedTemporaryFile(suffix='.ply', delete=True)
    temp_file.close()
    temp_file_name = temp_file.name

    if isinstance(mesh, trimesh.scene.Scene):
        for idx, obj in enumerate(mesh.geometry.values()):
            if idx == 0:
                temp_mesh = obj
            else:
                temp_mesh = temp_mesh + obj
        mesh = temp_mesh
    mesh.export(temp_file_name)
    mesh = pymeshlab.MeshSet()
    mesh.load_new_mesh(temp_file_name)
    if os.path.exists(temp_file_name):
        os.remove(temp_file_name)

=======
    with tempfile.NamedTemporaryFile(suffix='.ply', delete=False) as temp_file:
        if isinstance(mesh, trimesh.scene.Scene):
            for idx, obj in enumerate(mesh.geometry.values()):
                if idx == 0:
                    temp_mesh = obj
                else:
                    temp_mesh = temp_mesh + obj
            mesh = temp_mesh
        mesh.export(temp_file.name)
        mesh = pymeshlab.MeshSet()
        mesh.load_new_mesh(temp_file.name)
>>>>>>> 551391f9
    return mesh


def export_mesh(input, output):
    if isinstance(input, pymeshlab.MeshSet):
        mesh = output
    elif isinstance(input, Latent2MeshOutput):
        output = Latent2MeshOutput()
        output.mesh_v = output.current_mesh().vertex_matrix()
        output.mesh_f = output.current_mesh().face_matrix()
        mesh = output
    else:
        mesh = pymeshlab2trimesh(output)
    return mesh


def import_mesh(mesh: Union[pymeshlab.MeshSet, trimesh.Trimesh, Latent2MeshOutput, str]) -> pymeshlab.MeshSet:
    if isinstance(mesh, str):
        mesh = load_mesh(mesh)
    elif isinstance(mesh, Latent2MeshOutput):
        mesh = pymeshlab.MeshSet()
        mesh_pymeshlab = pymeshlab.Mesh(vertex_matrix=mesh.mesh_v, face_matrix=mesh.mesh_f)
        mesh.add_mesh(mesh_pymeshlab, "converted_mesh")

    if isinstance(mesh, (trimesh.Trimesh, trimesh.scene.Scene)):
        mesh = trimesh2pymeshlab(mesh)

    return mesh


class FaceReducer:
    @synchronize_timer('FaceReducer')
    def __call__(
<<<<<<< HEAD
            self,
            mesh: Union[pymeshlab.MeshSet, trimesh.Trimesh, Latent2MeshOutput, str],
            max_facenum: int = 100000,
            remesh_method: str = None,
=======
        self,
        mesh: Union[pymeshlab.MeshSet, trimesh.Trimesh, Latent2MeshOutput, str],
        max_facenum: int = 40000
>>>>>>> 551391f9
    ) -> Union[pymeshlab.MeshSet, trimesh.Trimesh]:
        target_vertex_count = int(max_facenum / 8)

        print(f"Reducing face count to {max_facenum}...")
        if remesh_method is not None and remesh_method == "im":
            vertices, faces = PyNIM.remesh(
                np.array(mesh.vertices, dtype=np.float32),
                np.array(mesh.faces, dtype=np.uint32),
                target_vertex_count,
                align_to_boundaries=True,
                smooth_iter=8
            )
            vertices = vertices.astype(np.float32)
            faces = self.quads_to_triangles(faces)
            mesh = trimesh.Trimesh(vertices, faces)
            mesh = trimesh.smoothing.filter_laplacian(mesh)
        elif remesh_method is not None and remesh_method == "bpt":
            mesh = self.bpt_remesh(mesh)

        if len(mesh.faces) > max_facenum:
            ms = import_mesh(mesh)
            ms = reduce_face(ms, max_facenum=max_facenum)
            current_mesh = ms.current_mesh()
            mesh = trimesh.Trimesh(vertices=current_mesh.vertex_matrix(), faces=current_mesh.face_matrix())

        print(f"Resulting mesh has {len(mesh.faces)} faces")

        return mesh

    def bpt_remesh(self, mesh: trimesh.Trimesh, verbose: bool = False):
        from .bpt.model import data_utils
        from .bpt.model.model import MeshTransformer
        from .bpt.model.serializaiton import BPT_deserialize
        from .bpt.utils import sample_pc, joint_filter

        pc_normal = sample_pc(mesh, pc_num=8192, with_normal=True)

        pc_normal = pc_normal[None, :, :] if len(pc_normal.shape) == 2 else pc_normal

        from torch.serialization import add_safe_globals
        from deepspeed.runtime.fp16.loss_scaler import LossScaler
        from deepspeed.runtime.zero.config import ZeroStageEnum
        from deepspeed.utils.tensor_fragment import fragment_address

        add_safe_globals([LossScaler, fragment_address, ZeroStageEnum])

        model = MeshTransformer()
        model.load('./weights/bpt-8-16-500m.pt')
        model = model.eval()
        model = model.half()
        model = model.cuda()

        pc_tensor = torch.from_numpy(pc_normal).cuda().half()
        if len(pc_tensor.shape) == 2:
            pc_tensor = pc_tensor.unsqueeze(0)

        codes = model.generate(
            pc=pc_tensor,
            filter_logits_fn=joint_filter,
            filter_kwargs=dict(k=50, p=0.95),
            return_codes=True,
        )

        coords = []
        try:
            for i in range(len(codes)):
                code = codes[i]
                code = code[code != model.pad_id].cpu().numpy()
                vertices = BPT_deserialize(
                    code,
                    block_size=model.block_size,
                    offset_size=model.offset_size,
                    use_special_block=model.use_special_block,
                )
                coords.append(vertices)
        except:
            coords.append(np.zeros(3, 3))

        # convert coordinates to mesh
        vertices = coords[0]
        faces = torch.arange(1, len(vertices) + 1).view(-1, 3)

        # Move to CPU
        faces = faces.cpu().numpy()

        del model

        return data_utils.to_mesh(vertices, faces, transpose=False, post_process=True)

    @staticmethod
    def quads_to_triangles(quads):
        triangles = []

        for quad in quads:
            if len(quad) != 4:
                raise ValueError("Each quad must have exactly 4 vertices.")

            triangles.append([quad[0], quad[1], quad[2]])
            triangles.append([quad[0], quad[2], quad[3]])

        return np.array(triangles)


class FloaterRemover:
    @synchronize_timer('FloaterRemover')
    def __call__(
            self,
            mesh: Union[pymeshlab.MeshSet, trimesh.Trimesh, Latent2MeshOutput, str],
    ) -> Union[pymeshlab.MeshSet, trimesh.Trimesh, Latent2MeshOutput]:
        ms = import_mesh(mesh)
        ms = remove_floater(ms)
        mesh = export_mesh(mesh, ms)
        return mesh


class DegenerateFaceRemover:
    @synchronize_timer('DegenerateFaceRemover')
    def __call__(
            self,
            mesh: Union[pymeshlab.MeshSet, trimesh.Trimesh, Latent2MeshOutput, str],
    ) -> Union[pymeshlab.MeshSet, trimesh.Trimesh, Latent2MeshOutput]:
        ms = import_mesh(mesh)

        with tempfile.NamedTemporaryFile(suffix='.ply', delete=False) as temp_file:
            ms.save_current_mesh(temp_file.name)
            ms = pymeshlab.MeshSet()
            ms.load_new_mesh(temp_file.name)

<<<<<<< HEAD
        ms.save_current_mesh(temp_file_name)
        ms = pymeshlab.MeshSet()
        ms.load_new_mesh(temp_file_name)
        if os.path.exists(temp_file_name):
            os.remove(temp_file_name)

=======
>>>>>>> 551391f9
        mesh = export_mesh(mesh, ms)
        return mesh


def mesh_normalize(mesh):
    """
    Normalize mesh vertices to sphere
    """
    scale_factor = 1.2
    vtx_pos = np.asarray(mesh.vertices)
    max_bb = (vtx_pos - 0).max(0)[0]
    min_bb = (vtx_pos - 0).min(0)[0]

    center = (max_bb + min_bb) / 2

    scale = torch.norm(torch.tensor(vtx_pos - center, dtype=torch.float32), dim=1).max() * 2.0

    vtx_pos = (vtx_pos - center) * (scale_factor / float(scale))
    mesh.vertices = vtx_pos

    return mesh


class MeshSimplifier:
    def __init__(self, executable: str = None):
        if executable is None:
            CURRENT_DIR = os.path.dirname(os.path.abspath(__file__))
            executable = os.path.join(CURRENT_DIR, "mesh_simplifier.bin")
        self.executable = executable

    @synchronize_timer('MeshSimplifier')
    def __call__(
        self,
        mesh: Union[trimesh.Trimesh],
    ) -> Union[trimesh.Trimesh]:
        with tempfile.NamedTemporaryFile(suffix='.obj', delete=False) as temp_input:
            with tempfile.NamedTemporaryFile(suffix='.obj', delete=False) as temp_output:
                mesh.export(temp_input.name)
                os.system(f'{self.executable} {temp_input.name} {temp_output.name}')
                ms = trimesh.load(temp_output.name, process=False)
                if isinstance(ms, trimesh.Scene):
                    combined_mesh = trimesh.Trimesh()
                    for geom in ms.geometry.values():
                        combined_mesh = trimesh.util.concatenate([combined_mesh, geom])
                    ms = combined_mesh
                ms = mesh_normalize(ms)
                return ms<|MERGE_RESOLUTION|>--- conflicted
+++ resolved
@@ -12,22 +12,15 @@
 # fine-tuning enabling code and other elements of the foregoing made publicly available
 # by Tencent in accordance with TENCENT HUNYUAN COMMUNITY LICENSE AGREEMENT.
 
-import numpy as np
 import os
-<<<<<<< HEAD
-import pymeshlab
-import pynanoinstantmeshes as PyNIM
-import tempfile
-=======
 import tempfile
 from typing import Union
 
 import numpy as np
 import pymeshlab
->>>>>>> 551391f9
 import torch
+import pynanoinstantmeshes as PyNIM
 import trimesh
-from typing import Union
 
 from .models.autoencoders import Latent2MeshOutput
 from .utils import synchronize_timer
@@ -68,21 +61,9 @@
 
 
 def pymeshlab2trimesh(mesh: pymeshlab.MeshSet):
-<<<<<<< HEAD
-    temp_file = tempfile.NamedTemporaryFile(suffix='.ply', delete=True)
-    temp_file.close()
-    temp_file_name = temp_file.name
-
-    mesh.save_current_mesh(temp_file_name)
-    mesh = trimesh.load(temp_file_name)
-    if os.path.exists(temp_file_name):
-        os.remove(temp_file_name)
-
-=======
     with tempfile.NamedTemporaryFile(suffix='.ply', delete=False) as temp_file:
         mesh.save_current_mesh(temp_file.name)
         mesh = trimesh.load(temp_file.name)
->>>>>>> 551391f9
     # 检查加载的对象类型
     if isinstance(mesh, trimesh.Scene):
         combined_mesh = trimesh.Trimesh()
@@ -94,25 +75,6 @@
 
 
 def trimesh2pymeshlab(mesh: trimesh.Trimesh):
-<<<<<<< HEAD
-    temp_file = tempfile.NamedTemporaryFile(suffix='.ply', delete=True)
-    temp_file.close()
-    temp_file_name = temp_file.name
-
-    if isinstance(mesh, trimesh.scene.Scene):
-        for idx, obj in enumerate(mesh.geometry.values()):
-            if idx == 0:
-                temp_mesh = obj
-            else:
-                temp_mesh = temp_mesh + obj
-        mesh = temp_mesh
-    mesh.export(temp_file_name)
-    mesh = pymeshlab.MeshSet()
-    mesh.load_new_mesh(temp_file_name)
-    if os.path.exists(temp_file_name):
-        os.remove(temp_file_name)
-
-=======
     with tempfile.NamedTemporaryFile(suffix='.ply', delete=False) as temp_file:
         if isinstance(mesh, trimesh.scene.Scene):
             for idx, obj in enumerate(mesh.geometry.values()):
@@ -124,7 +86,6 @@
         mesh.export(temp_file.name)
         mesh = pymeshlab.MeshSet()
         mesh.load_new_mesh(temp_file.name)
->>>>>>> 551391f9
     return mesh
 
 
@@ -158,16 +119,10 @@
 class FaceReducer:
     @synchronize_timer('FaceReducer')
     def __call__(
-<<<<<<< HEAD
             self,
             mesh: Union[pymeshlab.MeshSet, trimesh.Trimesh, Latent2MeshOutput, str],
             max_facenum: int = 100000,
             remesh_method: str = None,
-=======
-        self,
-        mesh: Union[pymeshlab.MeshSet, trimesh.Trimesh, Latent2MeshOutput, str],
-        max_facenum: int = 40000
->>>>>>> 551391f9
     ) -> Union[pymeshlab.MeshSet, trimesh.Trimesh]:
         target_vertex_count = int(max_facenum / 8)
 
@@ -274,8 +229,8 @@
 class FloaterRemover:
     @synchronize_timer('FloaterRemover')
     def __call__(
-            self,
-            mesh: Union[pymeshlab.MeshSet, trimesh.Trimesh, Latent2MeshOutput, str],
+        self,
+        mesh: Union[pymeshlab.MeshSet, trimesh.Trimesh, Latent2MeshOutput, str],
     ) -> Union[pymeshlab.MeshSet, trimesh.Trimesh, Latent2MeshOutput]:
         ms = import_mesh(mesh)
         ms = remove_floater(ms)
@@ -284,10 +239,9 @@
 
 
 class DegenerateFaceRemover:
-    @synchronize_timer('DegenerateFaceRemover')
-    def __call__(
-            self,
-            mesh: Union[pymeshlab.MeshSet, trimesh.Trimesh, Latent2MeshOutput, str],
+    def __call__(
+        self,
+        mesh: Union[pymeshlab.MeshSet, trimesh.Trimesh, Latent2MeshOutput, str],
     ) -> Union[pymeshlab.MeshSet, trimesh.Trimesh, Latent2MeshOutput]:
         ms = import_mesh(mesh)
 
@@ -296,15 +250,6 @@
             ms = pymeshlab.MeshSet()
             ms.load_new_mesh(temp_file.name)
 
-<<<<<<< HEAD
-        ms.save_current_mesh(temp_file_name)
-        ms = pymeshlab.MeshSet()
-        ms.load_new_mesh(temp_file_name)
-        if os.path.exists(temp_file_name):
-            os.remove(temp_file_name)
-
-=======
->>>>>>> 551391f9
         mesh = export_mesh(mesh, ms)
         return mesh
 
