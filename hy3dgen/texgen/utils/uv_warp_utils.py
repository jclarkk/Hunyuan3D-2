--- conflicted
+++ resolved
@@ -21,13 +21,8 @@
     if isinstance(mesh, trimesh.Scene):
         mesh = mesh.dump(concatenate=True)
 
-<<<<<<< HEAD
     if len(mesh.faces) > 100000:
         raise ValueError("The mesh has more than 100,000 faces, which is not supported.")
-=======
-    if len(mesh.faces) > 500000000:
-        raise ValueError("The mesh has more than 500,000,000 faces, which is not supported.")
->>>>>>> 551391f9
 
     vmapping, indices, uvs = xatlas.parametrize(mesh.vertices, mesh.faces)
 
